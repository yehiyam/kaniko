/*
Copyright 2018 Google LLC

Licensed under the Apache License, Version 2.0 (the "License");
you may not use this file except in compliance with the License.
You may obtain a copy of the License at

    http://www.apache.org/licenses/LICENSE-2.0

Unless required by applicable law or agreed to in writing, software
distributed under the License is distributed on an "AS IS" BASIS,
WITHOUT WARRANTIES OR CONDITIONS OF ANY KIND, either express or implied.
See the License for the specific language governing permissions and
limitations under the License.
*/

package main

import (
	"fmt"

	"gopkg.in/yaml.v2"
)

const (
	executorImage           = "executor-image"
	dockerImage             = "gcr.io/cloud-builders/docker"
	ubuntuImage             = "ubuntu"
	testRepo                = "gcr.io/kaniko-test/"
	dockerPrefix            = "docker-"
	kanikoPrefix            = "kaniko-"
	daemonPrefix            = "daemon://"
	containerDiffOutputFile = "container-diff.json"
	kanikoTestBucket        = "kaniko-test-bucket"
	buildcontextPath        = "/workspace/integration_tests"
	dockerfilesPath         = "/workspace/integration_tests/dockerfiles"
	onbuildBaseImage        = testRepo + "onbuild-base:latest"
)

var fileTests = []struct {
	description         string
	dockerfilePath      string
	configPath          string
	dockerContext       string
	kanikoContext       string
	kanikoContextBucket bool
	repo                string
}{
	{
		description:    "test extract filesystem",
		dockerfilePath: "/workspace/integration_tests/dockerfiles/Dockerfile_test_extract_fs",
		configPath:     "/workspace/integration_tests/dockerfiles/config_test_extract_fs.json",
		dockerContext:  dockerfilesPath,
		kanikoContext:  dockerfilesPath,
		repo:           "extract-filesystem",
	},
	{
		description:    "test run",
		dockerfilePath: "/workspace/integration_tests/dockerfiles/Dockerfile_test_run",
		configPath:     "/workspace/integration_tests/dockerfiles/config_test_run.json",
		dockerContext:  dockerfilesPath,
		kanikoContext:  dockerfilesPath,
		repo:           "test-run",
	},
	{
		description:    "test run no files changed",
		dockerfilePath: "/workspace/integration_tests/dockerfiles/Dockerfile_test_run_2",
		configPath:     "/workspace/integration_tests/dockerfiles/config_test_run_2.json",
		dockerContext:  dockerfilesPath,
		kanikoContext:  dockerfilesPath,
		repo:           "test-run-2",
	},
	{
		description:    "test copy",
		dockerfilePath: "/workspace/integration_tests/dockerfiles/Dockerfile_test_copy",
		configPath:     "/workspace/integration_tests/dockerfiles/config_test_copy.json",
		dockerContext:  buildcontextPath,
		kanikoContext:  buildcontextPath,
		repo:           "test-copy",
	},
	{
		description:         "test bucket build context",
		dockerfilePath:      "/workspace/integration_tests/dockerfiles/Dockerfile_test_copy",
		configPath:          "/workspace/integration_tests/dockerfiles/config_test_bucket_buildcontext.json",
		dockerContext:       buildcontextPath,
		kanikoContext:       kanikoTestBucket,
		kanikoContextBucket: true,
		repo:                "test-bucket-buildcontext",
	},
	{
		description:    "test workdir",
		dockerfilePath: "/workspace/integration_tests/dockerfiles/Dockerfile_test_workdir",
		configPath:     "/workspace/integration_tests/dockerfiles/config_test_workdir.json",
		dockerContext:  buildcontextPath,
		kanikoContext:  buildcontextPath,
		repo:           "test-workdir",
	},
	{
		description:    "test volume",
		dockerfilePath: "/workspace/integration_tests/dockerfiles/Dockerfile_test_volume",
		configPath:     "/workspace/integration_tests/dockerfiles/config_test_volume.json",
		dockerContext:  buildcontextPath,
		kanikoContext:  buildcontextPath,
		repo:           "test-volume",
	},
	{
		description:    "test add",
		dockerfilePath: "/workspace/integration_tests/dockerfiles/Dockerfile_test_add",
		configPath:     "/workspace/integration_tests/dockerfiles/config_test_add.json",
		dockerContext:  buildcontextPath,
		kanikoContext:  buildcontextPath,
		repo:           "test-add",
	},
	{
<<<<<<< HEAD
		description:    "test registry",
		dockerfilePath: "/workspace/integration_tests/dockerfiles/Dockerfile_test_registry",
		configPath:     "/workspace/integration_tests/dockerfiles/config_test_registry.json",
		dockerContext:  buildcontextPath,
		kbuildContext:  buildcontextPath,
		repo:           "test-registry",
=======
		description:    "test onbuild",
		dockerfilePath: "/workspace/integration_tests/dockerfiles/Dockerfile_test_onbuild",
		configPath:     "/workspace/integration_tests/dockerfiles/config_test_onbuild.json",
		dockerContext:  buildcontextPath,
		kanikoContext:  buildcontextPath,
		repo:           "test-onbuild",
>>>>>>> 2e38a218
	},
}

var structureTests = []struct {
	description           string
	dockerfilePath        string
	structureTestYamlPath string
	dockerBuildContext    string
	kanikoContext         string
	repo                  string
}{
	{
		description:           "test env",
		dockerfilePath:        "/workspace/integration_tests/dockerfiles/Dockerfile_test_env",
		repo:                  "test-env",
		dockerBuildContext:    dockerfilesPath,
		kanikoContext:         dockerfilesPath,
		structureTestYamlPath: "/workspace/integration_tests/dockerfiles/test_env.yaml",
	},
	{
		description:           "test metadata",
		dockerfilePath:        "/workspace/integration_tests/dockerfiles/Dockerfile_test_metadata",
		repo:                  "test-metadata",
		dockerBuildContext:    dockerfilesPath,
		kanikoContext:         dockerfilesPath,
		structureTestYamlPath: "/workspace/integration_tests/dockerfiles/test_metadata.yaml",
	},
	{
		description:           "test user command",
		dockerfilePath:        "/workspace/integration_tests/dockerfiles/Dockerfile_test_user_run",
		repo:                  "test-user",
		dockerBuildContext:    dockerfilesPath,
		kanikoContext:         dockerfilesPath,
		structureTestYamlPath: "/workspace/integration_tests/dockerfiles/test_user.yaml",
	},
}

type step struct {
	Name string
	Args []string
	Env  []string
}

type testyaml struct {
	Steps []step
}

func main() {

	// First, copy container-diff in
	containerDiffStep := step{
		Name: "gcr.io/cloud-builders/gsutil",
		Args: []string{"cp", "gs://container-diff/latest/container-diff-linux-amd64", "."},
	}
	containerDiffPermissions := step{
		Name: ubuntuImage,
		Args: []string{"chmod", "+x", "container-diff-linux-amd64"},
	}
	structureTestsStep := step{
		Name: "gcr.io/cloud-builders/gsutil",
		Args: []string{"cp", "gs://container-structure-test/latest/container-structure-test", "."},
	}
	structureTestPermissions := step{
		Name: ubuntuImage,
		Args: []string{"chmod", "+x", "container-structure-test"},
	}

	GCSBucketTarBuildContext := step{
		Name: ubuntuImage,
		Args: []string{"tar", "-C", "/workspace/integration_tests/", "-zcvf", "/workspace/context.tar.gz", "."},
	}
	uploadTarBuildContext := step{
		Name: "gcr.io/cloud-builders/gsutil",
		Args: []string{"cp", "/workspace/context.tar.gz", "gs://kaniko-test-bucket/"},
	}

	// Build executor image
	buildExecutorImage := step{
		Name: dockerImage,
		Args: []string{"build", "-t", executorImage, "-f", "deploy/Dockerfile", "."},
	}

	// Build and push onbuild base images
	buildOnbuildImage := step{
		Name: dockerImage,
		Args: []string{"build", "-t", onbuildBaseImage, "-f", "/workspace/integration_tests/dockerfiles/Dockerfile_onbuild_base", "."},
	}
	pushOnbuildBase := step{
		Name: dockerImage,
		Args: []string{"push", onbuildBaseImage},
	}
	y := testyaml{
		Steps: []step{containerDiffStep, containerDiffPermissions, structureTestsStep, structureTestPermissions, GCSBucketTarBuildContext, uploadTarBuildContext, buildExecutorImage,
			buildOnbuildImage, pushOnbuildBase},
	}
	for _, test := range fileTests {
		// First, build the image with docker
		dockerImageTag := testRepo + dockerPrefix + test.repo
		dockerBuild := step{
			Name: dockerImage,
			Args: []string{"build", "-t", dockerImageTag, "-f", test.dockerfilePath, test.dockerContext},
		}

		// Then, buld the image with kaniko
		kanikoImage := testRepo + kanikoPrefix + test.repo
		contextFlag := "--context"
		if test.kanikoContextBucket {
			contextFlag = "--bucket"
		}
		kaniko := step{
			Name: executorImage,
			Args: []string{"--destination", kanikoImage, "--dockerfile", test.dockerfilePath, contextFlag, test.kanikoContext},
		}

		// Pull the kaniko image
		pullKanikoImage := step{
			Name: dockerImage,
			Args: []string{"pull", kanikoImage},
		}

		daemonDockerImage := daemonPrefix + dockerImageTag
		daemonKanikoImage := daemonPrefix + kanikoImage
		// Run container diff on the images
		args := "container-diff-linux-amd64 diff " + daemonDockerImage + " " + daemonKanikoImage + " --type=file -j >" + containerDiffOutputFile
		containerDiff := step{
			Name: ubuntuImage,
			Args: []string{"sh", "-c", args},
			Env:  []string{"PATH=/workspace:/bin"},
		}

		catContainerDiffOutput := step{
			Name: ubuntuImage,
			Args: []string{"cat", containerDiffOutputFile},
		}
		compareOutputs := step{
			Name: ubuntuImage,
			Args: []string{"cmp", test.configPath, containerDiffOutputFile},
		}

		y.Steps = append(y.Steps, dockerBuild, kaniko, pullKanikoImage, containerDiff, catContainerDiffOutput, compareOutputs)
	}

	for _, test := range structureTests {

		// First, build the image with docker
		dockerImageTag := testRepo + dockerPrefix + test.repo
		dockerBuild := step{
			Name: dockerImage,
			Args: []string{"build", "-t", dockerImageTag, "-f", test.dockerfilePath, test.dockerBuildContext},
		}

		// Build the image with kaniko
		kanikoImage := testRepo + kanikoPrefix + test.repo
		kaniko := step{
			Name: executorImage,
			Args: []string{"--destination", kanikoImage, "--dockerfile", test.dockerfilePath, "--context", test.kanikoContext},
		}
		// Pull the kaniko image
		pullKanikoImage := step{
			Name: dockerImage,
			Args: []string{"pull", kanikoImage},
		}
		// Run structure tests on the kaniko and docker image
		args := "container-structure-test -image " + kanikoImage + " " + test.structureTestYamlPath
		structureTest := step{
			Name: ubuntuImage,
			Args: []string{"sh", "-c", args},
			Env:  []string{"PATH=/workspace:/bin"},
		}
		args = "container-structure-test -image " + dockerImageTag + " " + test.structureTestYamlPath
		dockerStructureTest := step{
			Name: ubuntuImage,
			Args: []string{"sh", "-c", args},
			Env:  []string{"PATH=/workspace:/bin"},
		}

		y.Steps = append(y.Steps, dockerBuild, kaniko, pullKanikoImage, structureTest, dockerStructureTest)
	}

	d, _ := yaml.Marshal(&y)
	fmt.Println(string(d))
}<|MERGE_RESOLUTION|>--- conflicted
+++ resolved
@@ -112,21 +112,20 @@
 		repo:           "test-add",
 	},
 	{
-<<<<<<< HEAD
 		description:    "test registry",
 		dockerfilePath: "/workspace/integration_tests/dockerfiles/Dockerfile_test_registry",
 		configPath:     "/workspace/integration_tests/dockerfiles/config_test_registry.json",
 		dockerContext:  buildcontextPath,
-		kbuildContext:  buildcontextPath,
+		kanikoContext:  buildcontextPath,
 		repo:           "test-registry",
-=======
+	},
+	{
 		description:    "test onbuild",
 		dockerfilePath: "/workspace/integration_tests/dockerfiles/Dockerfile_test_onbuild",
 		configPath:     "/workspace/integration_tests/dockerfiles/config_test_onbuild.json",
 		dockerContext:  buildcontextPath,
 		kanikoContext:  buildcontextPath,
 		repo:           "test-onbuild",
->>>>>>> 2e38a218
 	},
 }
 
