/*
Copyright 2018 Google LLC

Licensed under the Apache License, Version 2.0 (the "License");
you may not use this file except in compliance with the License.
You may obtain a copy of the License at

    http://www.apache.org/licenses/LICENSE-2.0

Unless required by applicable law or agreed to in writing, software
distributed under the License is distributed on an "AS IS" BASIS,
WITHOUT WARRANTIES OR CONDITIONS OF ANY KIND, either express or implied.
See the License for the specific language governing permissions and
limitations under the License.
*/

package main

import (
	"fmt"

	"gopkg.in/yaml.v2"
)

const (
	executorImage           = "executor-image"
	executorCommand         = "/kbuild/executor"
	dockerImage             = "gcr.io/cloud-builders/docker"
	ubuntuImage             = "ubuntu"
	testRepo                = "gcr.io/kbuild-test/"
	dockerPrefix            = "docker-"
	kbuildPrefix            = "kbuild-"
	daemonPrefix            = "daemon://"
	containerDiffOutputFile = "container-diff.json"
	kbuildTestBucket        = "kbuild-test-bucket"
	buildcontextPath        = "/workspace/integration_tests"
	dockerfilesPath         = "/workspace/integration_tests/dockerfiles"
)

var fileTests = []struct {
	description         string
	dockerfilePath      string
	configPath          string
	dockerContext       string
	kbuildContext       string
	kbuildContextBucket bool
	repo                string
}{
	{
		description:    "test extract filesystem",
		dockerfilePath: "/workspace/integration_tests/dockerfiles/Dockerfile_test_extract_fs",
		configPath:     "/workspace/integration_tests/dockerfiles/config_test_extract_fs.json",
		dockerContext:  dockerfilesPath,
		kbuildContext:  dockerfilesPath,
		repo:           "extract-filesystem",
	},
	{
		description:    "test run",
		dockerfilePath: "/workspace/integration_tests/dockerfiles/Dockerfile_test_run",
		configPath:     "/workspace/integration_tests/dockerfiles/config_test_run.json",
		dockerContext:  dockerfilesPath,
		kbuildContext:  dockerfilesPath,
		repo:           "test-run",
	},
	{
		description:    "test run no files changed",
		dockerfilePath: "/workspace/integration_tests/dockerfiles/Dockerfile_test_run_2",
		configPath:     "/workspace/integration_tests/dockerfiles/config_test_run_2.json",
		dockerContext:  dockerfilesPath,
		kbuildContext:  dockerfilesPath,
		repo:           "test-run-2",
	},
	{
		description:    "test copy",
		dockerfilePath: "/workspace/integration_tests/dockerfiles/Dockerfile_test_copy",
		configPath:     "/workspace/integration_tests/dockerfiles/config_test_copy.json",
		dockerContext:  buildcontextPath,
		kbuildContext:  buildcontextPath,
		repo:           "test-copy",
	},
	{
<<<<<<< HEAD
		description:         "test bucket build context",
		dockerfilePath:      "/workspace/integration_tests/dockerfiles/Dockerfile_test_copy",
		configPath:          "/workspace/integration_tests/dockerfiles/config_test_bucket_buildcontext.json",
		dockerContext:       buildcontextPath,
		kbuildContext:       kbuildTestBucket,
		kbuildContextBucket: true,
		repo:                "test-bucket-buildcontext",
=======
		description:    "test workdir",
		dockerfilePath: "/workspace/integration_tests/dockerfiles/Dockerfile_test_workdir",
		configPath:     "/workspace/integration_tests/dockerfiles/config_test_workdir.json",
		context:        "/workspace/integration_tests/",
		repo:           "test-workdir",
>>>>>>> c1c257f6
	},
}

var structureTests = []struct {
	description           string
	dockerfilePath        string
	structureTestYamlPath string
	dockerBuildContext    string
	kbuildContext         string
	repo                  string
}{
	{
		description:           "test env",
		dockerfilePath:        "/workspace/integration_tests/dockerfiles/Dockerfile_test_env",
		repo:                  "test-env",
		dockerBuildContext:    dockerfilesPath,
		kbuildContext:         dockerfilesPath,
		structureTestYamlPath: "/workspace/integration_tests/dockerfiles/test_env.yaml",
	},
	{
		description:           "test metadata",
		dockerfilePath:        "/workspace/integration_tests/dockerfiles/Dockerfile_test_metadata",
		repo:                  "test-metadata",
		dockerBuildContext:    "/workspace/integration_tests/dockerfiles/",
		structureTestYamlPath: "/workspace/integration_tests/dockerfiles/test_metadata.yaml",
	},
	{
		description:           "test user command",
		dockerfilePath:        "/workspace/integration_tests/dockerfiles/Dockerfile_test_user_run",
		repo:                  "test-user",
		dockerBuildContext:    "/workspace/integration_tests/dockerfiles/",
		structureTestYamlPath: "/workspace/integration_tests/dockerfiles/test_user.yaml",
	},
}

type step struct {
	Name string
	Args []string
	Env  []string
}

type testyaml struct {
	Steps []step
}

func main() {

	// First, copy container-diff in
	containerDiffStep := step{
		Name: "gcr.io/cloud-builders/gsutil",
		Args: []string{"cp", "gs://container-diff/latest/container-diff-linux-amd64", "."},
	}
	containerDiffPermissions := step{
		Name: ubuntuImage,
		Args: []string{"chmod", "+x", "container-diff-linux-amd64"},
	}
	structureTestsStep := step{
		Name: "gcr.io/cloud-builders/gsutil",
		Args: []string{"cp", "gs://container-structure-test/latest/container-structure-test", "."},
	}
	structureTestPermissions := step{
		Name: ubuntuImage,
		Args: []string{"chmod", "+x", "container-structure-test"},
	}

	GCSBucketTarBuildContext := step{
		Name: ubuntuImage,
		Args: []string{"tar", "-C", "/workspace/integration_tests/", "-cf", "/workspace/kbuild.tar", "."},
	}
	uploadTarBuildContext := step{
		Name: "gcr.io/cloud-builders/gsutil",
		Args: []string{"cp", "/workspace/kbuild.tar", "gs://kbuild-test-bucket/"},
	}

	// Build executor image
	buildExecutorImage := step{
		Name: dockerImage,
		Args: []string{"build", "-t", executorImage, "-f", "deploy/Dockerfile", "."},
	}
	y := testyaml{
		Steps: []step{containerDiffStep, containerDiffPermissions, structureTestsStep, structureTestPermissions, GCSBucketTarBuildContext, uploadTarBuildContext, buildExecutorImage},
	}
	for _, test := range fileTests {
		// First, build the image with docker
		dockerImageTag := testRepo + dockerPrefix + test.repo
		dockerBuild := step{
			Name: dockerImage,
			Args: []string{"build", "-t", dockerImageTag, "-f", test.dockerfilePath, test.dockerContext},
		}

		// Then, buld the image with kbuild
		kbuildImage := testRepo + kbuildPrefix + test.repo
		contextFlag := "--context"
		if test.kbuildContextBucket {
			contextFlag = "--bucket"
		}
		kbuild := step{
			Name: executorImage,
			Args: []string{executorCommand, "--destination", kbuildImage, "--dockerfile", test.dockerfilePath, contextFlag, test.kbuildContext},
		}

		// Pull the kbuild image
		pullKbuildImage := step{
			Name: dockerImage,
			Args: []string{"pull", kbuildImage},
		}

		daemonDockerImage := daemonPrefix + dockerImageTag
		daemonKbuildImage := daemonPrefix + kbuildImage
		// Run container diff on the images
		args := "container-diff-linux-amd64 diff " + daemonDockerImage + " " + daemonKbuildImage + " --type=file -j >" + containerDiffOutputFile
		containerDiff := step{
			Name: ubuntuImage,
			Args: []string{"sh", "-c", args},
			Env:  []string{"PATH=/workspace:/bin"},
		}

		catContainerDiffOutput := step{
			Name: ubuntuImage,
			Args: []string{"cat", containerDiffOutputFile},
		}
		compareOutputs := step{
			Name: ubuntuImage,
			Args: []string{"cmp", test.configPath, containerDiffOutputFile},
		}

		y.Steps = append(y.Steps, dockerBuild, kbuild, pullKbuildImage, containerDiff, catContainerDiffOutput, compareOutputs)
	}

	for _, test := range structureTests {

		// First, build the image with docker
		dockerImageTag := testRepo + dockerPrefix + test.repo
		dockerBuild := step{
			Name: dockerImage,
			Args: []string{"build", "-t", dockerImageTag, "-f", test.dockerfilePath, test.dockerBuildContext},
		}

		// Build the image with kbuild
		kbuildImage := testRepo + kbuildPrefix + test.repo
		kbuild := step{
			Name: executorImage,
			Args: []string{executorCommand, "--destination", kbuildImage, "--dockerfile", test.dockerfilePath, "--context", test.kbuildContext},
		}
		// Pull the kbuild image
		pullKbuildImage := step{
			Name: dockerImage,
			Args: []string{"pull", kbuildImage},
		}
		// Run structure tests on the kbuild and docker image
		args := "container-structure-test -image " + kbuildImage + " " + test.structureTestYamlPath
		structureTest := step{
			Name: ubuntuImage,
			Args: []string{"sh", "-c", args},
			Env:  []string{"PATH=/workspace:/bin"},
		}
		args = "container-structure-test -image " + dockerImageTag + " " + test.structureTestYamlPath
		dockerStructureTest := step{
			Name: ubuntuImage,
			Args: []string{"sh", "-c", args},
			Env:  []string{"PATH=/workspace:/bin"},
		}

		y.Steps = append(y.Steps, dockerBuild, kbuild, pullKbuildImage, structureTest, dockerStructureTest)
	}

	d, _ := yaml.Marshal(&y)
	fmt.Println(string(d))
}<|MERGE_RESOLUTION|>--- conflicted
+++ resolved
@@ -79,7 +79,6 @@
 		repo:           "test-copy",
 	},
 	{
-<<<<<<< HEAD
 		description:         "test bucket build context",
 		dockerfilePath:      "/workspace/integration_tests/dockerfiles/Dockerfile_test_copy",
 		configPath:          "/workspace/integration_tests/dockerfiles/config_test_bucket_buildcontext.json",
@@ -87,13 +86,14 @@
 		kbuildContext:       kbuildTestBucket,
 		kbuildContextBucket: true,
 		repo:                "test-bucket-buildcontext",
-=======
+	},
+	{
 		description:    "test workdir",
 		dockerfilePath: "/workspace/integration_tests/dockerfiles/Dockerfile_test_workdir",
 		configPath:     "/workspace/integration_tests/dockerfiles/config_test_workdir.json",
-		context:        "/workspace/integration_tests/",
+		dockerContext:  buildcontextPath,
+		kbuildContext:  buildcontextPath,
 		repo:           "test-workdir",
->>>>>>> c1c257f6
 	},
 }
 
@@ -117,14 +117,16 @@
 		description:           "test metadata",
 		dockerfilePath:        "/workspace/integration_tests/dockerfiles/Dockerfile_test_metadata",
 		repo:                  "test-metadata",
-		dockerBuildContext:    "/workspace/integration_tests/dockerfiles/",
+		dockerBuildContext:    dockerfilesPath,
+		kbuildContext:         dockerfilesPath,
 		structureTestYamlPath: "/workspace/integration_tests/dockerfiles/test_metadata.yaml",
 	},
 	{
 		description:           "test user command",
 		dockerfilePath:        "/workspace/integration_tests/dockerfiles/Dockerfile_test_user_run",
 		repo:                  "test-user",
-		dockerBuildContext:    "/workspace/integration_tests/dockerfiles/",
+		dockerBuildContext:    dockerfilesPath,
+		kbuildContext:         dockerfilesPath,
 		structureTestYamlPath: "/workspace/integration_tests/dockerfiles/test_user.yaml",
 	},
 }
