--- conflicted
+++ resolved
@@ -585,21 +585,18 @@
   version = "1.1.4"
 
 [[projects]]
-<<<<<<< HEAD
   digest = "1:29e44e9481a689be0093a0033299b95741d394a97b28e0273c21afe697873a22"
   name = "github.com/kevinburke/ssh_config"
   packages = ["."]
   pruneopts = "NUT"
   revision = "81db2a75821ed34e682567d48be488a1c3121088"
   version = "0.5"
-=======
   digest = "1:75b5172f534d05a5abff749f1cf002351f834a2a5592812210aca5e139f9ddad"
   name = "github.com/karrick/godirwalk"
   packages = ["."]
   pruneopts = "NUT"
   revision = "cceff240ca8af695e41738831646717e80d2f846"
   version = "v1.7.7"
->>>>>>> c2514305
 
 [[projects]]
   digest = "1:d0164259ed17929689df11205194d80288e8ae25351778f7a3421a24774c36f8"
@@ -1373,11 +1370,8 @@
     "github.com/spf13/pflag",
     "golang.org/x/net/context",
     "golang.org/x/oauth2",
-<<<<<<< HEAD
     "gopkg.in/src-d/go-git.v4",
-=======
     "golang.org/x/sync/errgroup",
->>>>>>> c2514305
     "k8s.io/client-go/discovery",
   ]
   solver-name = "gps-cdcl"
