--- conflicted
+++ resolved
@@ -57,11 +57,7 @@
 	retrieveRemoteImage = mock
 	actual, err := RetrieveSourceImage(config.KanikoStage{
 		Stage: stages[0],
-<<<<<<< HEAD
-	}, nil, &config.KanikoOptions{})
-=======
 	}, &config.KanikoOptions{})
->>>>>>> f99e5f5c
 	testutil.CheckErrorAndDeepEqual(t, false, err, nil, actual)
 }
 func Test_ScratchImage(t *testing.T) {
@@ -71,11 +67,7 @@
 	}
 	actual, err := RetrieveSourceImage(config.KanikoStage{
 		Stage: stages[1],
-<<<<<<< HEAD
-	}, nil, &config.KanikoOptions{})
-=======
 	}, &config.KanikoOptions{})
->>>>>>> f99e5f5c
 	expected := empty.Image
 	testutil.CheckErrorAndDeepEqual(t, false, err, expected, actual)
 }
@@ -97,11 +89,7 @@
 		BaseImageStoredLocally: true,
 		BaseImageIndex:         0,
 		Stage:                  stages[2],
-<<<<<<< HEAD
-	}, nil, &config.KanikoOptions{})
-=======
 	}, &config.KanikoOptions{})
->>>>>>> f99e5f5c
 	testutil.CheckErrorAndDeepEqual(t, false, err, nil, actual)
 }
 
